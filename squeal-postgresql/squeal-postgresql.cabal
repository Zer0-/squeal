--- conflicted
+++ resolved
@@ -1,9 +1,5 @@
 name: squeal-postgresql
-<<<<<<< HEAD
 version: 0.4.0.0
-=======
-version: 0.3.2.0
->>>>>>> d658e4b7
 synopsis: Squeal PostgreSQL Library
 description: Squeal is a type-safe embedding of PostgreSQL in Haskell
 homepage: https://github.com/morphismtech/squeal
