{-|
Module: Squeal.PostgreSQL.Migration
Description: Squeal migrations
Copyright: (c) Eitan Chatav, 2017
Maintainer: eitan@morphism.tech
Stability: experimental

This module defines a `Migration` type to safely
change the schema of your database over time. Let's see an example!

>>> :set -XDataKinds -XOverloadedLabels
>>> :set -XOverloadedStrings -XFlexibleContexts -XTypeOperators
>>> :{
type UsersTable =
  '[ "pk_users" ::: 'PrimaryKey '["id"] ] :=>
  '[ "id" ::: 'Def :=> 'NotNull 'PGint4
   , "name" ::: 'NoDef :=> 'NotNull 'PGtext
   ]
:}

>>> :{
type EmailsTable =
  '[  "pk_emails" ::: 'PrimaryKey '["id"]
   , "fk_user_id" ::: 'ForeignKey '["user_id"] "users" '["id"]
   ] :=>
  '[ "id" ::: 'Def :=> 'NotNull 'PGint4
   , "user_id" ::: 'NoDef :=> 'NotNull 'PGint4
   , "email" ::: 'NoDef :=> 'Null 'PGtext
   ]
:}

>>> :{
let
  makeUsers :: Migration Definition (Public '[]) '["public" ::: '["users" ::: 'Table UsersTable]]
  makeUsers = Migration
    { name = "make users table"
    , up = createTable #users
        ( serial `as` #id :*
          (text & notNullable) `as` #name )
        ( primaryKey #id `as` #pk_users )
    , down = dropTable #users
    }
:}

>>> :{
let
  makeEmails :: Migration Definition '["public" ::: '["users" ::: 'Table UsersTable]]
    '["public" ::: '["users" ::: 'Table UsersTable, "emails" ::: 'Table EmailsTable]]
  makeEmails = Migration
    { name = "make emails table"
    , up = createTable #emails
          ( serial `as` #id :*
            (int & notNullable) `as` #user_id :*
            (text & nullable) `as` #email )
          ( primaryKey #id `as` #pk_emails :*
            foreignKey #user_id #users #id
              OnDeleteCascade OnUpdateCascade `as` #fk_user_id )
    , down = dropTable #emails
    }
:}

Now that we have a couple migrations we can chain them together.

>>> let migrations = makeUsers :>> makeEmails :>> Done

<<<<<<< HEAD
Finally, we can run the migration and even roll it back.
=======
>>> :{
let
  numMigrations
    :: Has "migrations" schemas MigrationsSchema
    => PQ schemas schemas IO ()
  numMigrations = do
    result <- runQuery (select Star (from (table (#migrations ! #schema_migrations `as` #m))))
    num <- ntuples result
    liftIO $ print num
:}
>>>>>>> 21747dbf

>>> import Control.Monad.IO.Class
>>> :{
withConnection "host=localhost port=5432 dbname=exampledb" $
  manipulate (UnsafeManipulation "SET client_min_messages TO WARNING;")
    -- suppress notices
  & pqThen (liftIO (putStrLn "Migrate"))
  & pqThen (migrateUp migrations)
  & pqThen (liftIO (putStrLn "Rollback"))
  & pqThen (migrateDown migrations)
:}
Migrate
Rollback

We can also create a simple executable using `defaultMain`.

>>> let main = defaultMain "host=localhost port=5432 dbname=exampledb" migrations

>>> withArgs [] main
Invalid command: "". Use:
migrate    to run all available migrations
rollback   to rollback all available migrations
status     to display migrations run and migrations left to run

>>> withArgs ["status"] main
Migrations already run:
  None
Migrations left to run:
  - make users table
  - make emails table

>>> withArgs ["migrate"] main
Migrations already run:
  - make users table
  - make emails table
Migrations left to run:
  None

>>> withArgs ["rollback"] main
Migrations already run:
  None
Migrations left to run:
  - make users table
  - make emails table
-}
{-# LANGUAGE
    DataKinds
  , DeriveGeneric
  , FlexibleContexts
  , FlexibleInstances
  , GADTs
  , LambdaCase
  , OverloadedLabels
  , OverloadedStrings
  , PolyKinds
  , QuantifiedConstraints
  , RankNTypes
  , TypeApplications
  , TypeOperators
#-}

module Squeal.PostgreSQL.Migration
  ( -- * Migration
    Migration (..)
  , Unital
  , unitally
  , pureMigration
  , Migratory (..)
    -- * Migration table
  , MigrationsTable
  , createMigrations
  , insertMigration
  , deleteMigration
  , selectMigration
   -- * CLI
  , defaultMain
  , MigrateCommand
  ) where

import           Control.Category
import           Control.Monad
<<<<<<< HEAD
import           Control.Monad.Base
=======
>>>>>>> 21747dbf
import           Data.ByteString             (ByteString)
import           Data.Foldable               (traverse_)
import           Data.Function               ((&))
import           Data.List                   ((\\))
import           Data.Text                   (Text)
import qualified Data.Text.IO                as T (putStrLn)
import           Data.Time                   (UTCTime)
import           Generics.SOP                (K (..))
import qualified Generics.SOP                as SOP
import qualified GHC.Generics                as GHC
import           Prelude hiding ((.), id)
import           Squeal.PostgreSQL
import           System.Environment
import           UnliftIO                    (MonadUnliftIO, MonadIO (..))

-- | A `Migration` is a named "isomorphism" over a given category.
-- It should contain an inverse pair of `up` and `down`
-- instructions and a unique `name`.
data Migration p schemas0 schemas1 = Migration
  { name :: Text -- ^ The `name` of a `Migration`.
    -- Each `name` in a `Migration` should be unique.
  , up   :: p schemas0 schemas1 -- ^ The `up` instruction of a `Migration`.
  , down :: p schemas1 schemas0 -- ^ The `down` instruction of a `Migration`.
  } deriving (GHC.Generic)

-- | `Unital` turns an indexed monad transformer into a category by
-- restricting the return type to `()` and permuting the type variables.
newtype Unital trans monad x0 x1 = Unital
  { runUnital :: trans x0 x1 monad () }
  deriving GHC.Generic

-- | A `pureMigration` turns a `Migration` involving only pure SQL
-- `Definition`s into a `Migration` that may involve `IO`.
pureMigration
  :: Migration Definition schema0 schema1
  -> Migration (Unital PQ IO) schema0 schema1
pureMigration migration = Migration
  { name = name migration
  , up = unitally . define $ up migration
  , down = unitally . define $ down migration
  }

<<<<<<< HEAD
instance
  ( IndexedMonadTransPQ trans
  , Monad monad
  , forall x0 x1. Monad (trans x0 x1 monad) )
  => Category (Unital trans monad) where
    id = Unital (return ())
    Unital g . Unital f = Unital $ pqThen g f

-- | unitally ignores the output of a computation, returning `()` and
-- wrapping it up in a `Unital`.
unitally
  :: Functor (trans x0 x1 monad)
  => trans x0 x1 monad ignore
  -> Unital trans monad x0 x1
unitally = Unital . void

class Migratory p where
  migrateUp
    :: AlignedList (Migration p) schemas0 schemas1
    -> PQ schemas0 schemas1 IO ()
  migrateDown
    :: AlignedList (Migration p) schemas0 schemas1
    -> PQ schemas1 schemas0 IO ()

instance Migratory Definition where
  migrateUp = migrateUp . alignedMap pureMigration
  migrateDown = migrateDown . alignedMap pureMigration

instance Migratory (Unital PQ IO) where

  migrateUp migration = unsafePQ $
    define createMigrations
    & pqBind okResult
    & pqThen (transactionallySchema_ (upMigrations migration))

    where

      upMigrations
        :: AlignedList (Migration (Unital PQ IO)) schemas0 schemas1
        -> PQ MigrationsSchemas MigrationsSchemas IO ()
      upMigrations = \case
        Done -> return ()
        step :>> steps -> upMigration step & pqThen (upMigrations steps)

      upMigration
        :: Migration (Unital PQ IO) schemas0 schemas1
        -> PQ MigrationsSchemas MigrationsSchemas IO ()
      upMigration step =
        queryExecuted step
        & pqBind ( \ executed -> unless (executed == 1)
          $ unsafePQ (runUnital (up step))
          & pqThen (manipulateParams insertMigration (Only (name step)))
          -- insert execution record
          & pqBind okResult )

      queryExecuted
        :: Migration (Unital PQ IO) schemas0 schemas1
        -> PQ MigrationsSchemas MigrationsSchemas IO Row
      queryExecuted step = do
        result <- runQueryParams selectMigration (Only (name step))
        okResult result
        ntuples result

  migrateDown migrations = unsafePQ $
    define createMigrations
    & pqBind okResult
    & pqThen (transactionallySchema_ (downMigrations migrations))

    where

      downMigrations
        :: AlignedList (Migration (Unital PQ IO)) schemas0 schemas1
        -> PQ MigrationsSchemas MigrationsSchemas IO ()
      downMigrations = \case
        Done -> return ()
        step :>> steps -> downMigrations steps & pqThen (downMigration step)

      downMigration
        :: Migration (Unital PQ IO) schemas0 schemas1
        -> PQ MigrationsSchemas MigrationsSchemas IO ()
      downMigration step =
        queryExecuted step
        & pqBind ( \ executed -> unless (executed == 0)
          $ unsafePQ (runUnital (down step))
          & pqThen (manipulateParams deleteMigration (Only (name step)))
          -- delete execution record
          & pqBind okResult )

      queryExecuted
        :: Migration (Unital PQ IO) schemas0 schemas1
        -> PQ MigrationsSchemas MigrationsSchemas IO Row
      queryExecuted step = do
        result <- runQueryParams selectMigration (Only (name step))
        okResult result
        ntuples result

okResult :: K Result results -> PQ schema schema IO ()
=======
-- | Run `Migration`s by creating the `MigrationsTable`
-- if it does not exist and then in a transaction, for each each `Migration`
-- query to see if the `Migration` is executed. If not, then
-- execute the `Migration` and insert its row in the `MigrationsTable`.
migrateUp
  :: MonadUnliftIO io
  => AlignedList (Migration io) schemas0 schemas1 -- ^ migrations to run
  -> PQ
    ("migrations" ::: MigrationsSchema ': schemas0)
    ("migrations" ::: MigrationsSchema ': schemas1)
    io ()
migrateUp migration =
  define createMigrations
  & pqBind okResult
  & pqThen (transactionallySchema_ (upMigrations migration))
  where

    upMigrations
      :: MonadUnliftIO io
      => AlignedList (Migration io) schemas0 schemas1
      -> PQ
        ("migrations" ::: MigrationsSchema ': schemas0)
        ("migrations" ::: MigrationsSchema ': schemas1)
        io ()
    upMigrations = \case
      Done -> return ()
      step :>> steps -> upMigration step & pqThen (upMigrations steps)

    upMigration
      :: MonadIO io
      => Migration io schemas0 schemas1 -> PQ
        ("migrations" ::: MigrationsSchema ': schemas0)
        ("migrations" ::: MigrationsSchema ': schemas1)
        io ()
    upMigration step =
      queryExecuted step
      & pqBind (\ executed ->
        if executed == 1 -- up step has already been executed
          then PQ (\ _ -> return (K ())) -- unsafely switch schemas
          else
            pqEmbed (up step) -- safely switch schemas
            & pqThen (manipulateParams insertMigration (Only (name step)))
            -- insert execution record
            & pqBind okResult)

    queryExecuted
      :: MonadIO io
      => Migration io schemas0 schemas1 -> PQ
        ("migrations" ::: MigrationsSchema ': schemas0)
        ("migrations" ::: MigrationsSchema ': schemas0)
        io Row
    queryExecuted step = do
      result <- runQueryParams selectMigration (Only (name step))
      okResult result
      ntuples result

-- | Rewind `Migration`s by creating the `MigrationsTable`
-- if it does not exist and then in a transaction, for each each `Migration`
-- query to see if the `Migration` is executed. If it is, then
-- rewind the `Migration` and delete its row in the `MigrationsTable`.
migrateDown
  :: MonadUnliftIO io
  => AlignedList (Migration io) schemas0 schemas1 -- ^ migrations to rewind
  -> PQ
    ("migrations" ::: MigrationsSchema ': schemas1)
    ("migrations" ::: MigrationsSchema ': schemas0)
    io ()
migrateDown migrations =
  define createMigrations
  & pqBind okResult
  & pqThen (transactionallySchema_ (downMigrations migrations))
  where

    downMigrations
      :: MonadUnliftIO io
      => AlignedList (Migration io) schemas0 schemas1 -> PQ
        ("migrations" ::: MigrationsSchema ': schemas1)
        ("migrations" ::: MigrationsSchema ': schemas0)
        io ()
    downMigrations = \case
      Done -> return ()
      step :>> steps -> downMigrations steps & pqThen (downMigration step)

    downMigration
      :: MonadIO io
      => Migration io schemas0 schemas1 -> PQ
        ("migrations" ::: MigrationsSchema ': schemas1)
        ("migrations" ::: MigrationsSchema ': schemas0)
        io ()
    downMigration step =
      queryExecuted step
      & pqBind (\ executed ->
        if executed == 0 -- up step has not been executed
          then PQ (\ _ -> return (K ())) -- unsafely switch schemas
          else
            pqEmbed (down step) -- safely switch schemas
            & pqThen (manipulateParams deleteMigration (Only (name step)))
            -- delete execution record
            & pqBind okResult)

    queryExecuted
      :: MonadIO io
      => Migration io schemas0 schemas1 -> PQ
        ("migrations" ::: MigrationsSchema ': schemas1)
        ("migrations" ::: MigrationsSchema ': schemas1)
        io Row
    queryExecuted step = do
      result <- runQueryParams selectMigration (Only (name step))
      okResult result
      ntuples result

okResult :: MonadIO io => K Result results -> PQ schema schema io ()
>>>>>>> 21747dbf
okResult result = do
  status <- resultStatus result
  when (not (status `elem` [CommandOk, TuplesOk])) $ do
    errorMessageMaybe <- resultErrorMessage result
    case errorMessageMaybe of
      Nothing  -> error "migration: unknown error"
      Just msg -> error ("migration: " <> show msg)

unsafePQ :: (Functor m) => PQ db0 db1 m x -> PQ db0' db1' m x
unsafePQ (PQ pq) = PQ $ fmap (SOP.K . SOP.unK) . pq . SOP.K . SOP.unK

-- | The `TableType` for a Squeal migration.
type MigrationsTable =
  '[ "migrations_unique_name" ::: 'Unique '["name"]] :=>
  '[ "name"        ::: 'NoDef :=> 'NotNull 'PGtext
   , "executed_at" :::   'Def :=> 'NotNull 'PGtimestamptz
   ]

data MigrationRow =
  MigrationRow { migrationName :: Text
               , migrationTime :: UTCTime }
  deriving (GHC.Generic, Show)

instance SOP.Generic MigrationRow
instance SOP.HasDatatypeInfo MigrationRow

type MigrationsSchema = '["schema_migrations" ::: 'Table MigrationsTable]
type MigrationsSchemas = Public MigrationsSchema

-- | Creates a `MigrationsTable` if it does not already exist.
createMigrations :: Definition MigrationsSchemas MigrationsSchemas
createMigrations =
  createTableIfNotExists #schema_migrations
    ( (text & notNullable) `as` #name :*
      (timestampWithTimeZone & notNullable & default_ currentTimestamp)
        `as` #executed_at )
    ( unique #name `as` #migrations_unique_name )

-- | Inserts a `Migration` into the `MigrationsTable`, returning
-- the time at which it was inserted.
insertMigration
  :: Manipulation_ MigrationsSchemas (Only Text) (P ("executed_at" ::: UTCTime))
insertMigration = insertInto #schema_migrations
  (Values_ ((param @1) `as` #name :* defaultAs #executed_at))
  OnConflictDoRaise (Returning #executed_at)

-- | Deletes a `Migration` from the `MigrationsTable`, returning
-- the time at which it was inserted.
deleteMigration
  :: Manipulation_ MigrationsSchemas (Only Text) (P ("executed_at" ::: UTCTime))
deleteMigration = deleteFrom #schema_migrations
  NoUsing (#name .== param @1) (Returning #executed_at)

-- | Selects a `Migration` from the `MigrationsTable`, returning
-- the time at which it was inserted.
selectMigration
  :: Query_ MigrationsSchemas (Only Text) (P ("executed_at" ::: UTCTime))
selectMigration = select_ #executed_at
  $ from (table (#schema_migrations))
  & where_ (#name .== param @1)

selectMigrations :: Query_ MigrationsSchemas () MigrationRow
selectMigrations = select_
  (#name `as` #migrationName :* #executed_at `as` #migrationTime)
  (from (table #schema_migrations))

data MigrateCommand
  = MigrateStatus
  | MigrateUp
  | MigrateDown deriving (GHC.Generic, Show)

defaultMain
  :: Migratory p
  => ByteString
  -- ^ connection string
  -> AlignedList (Migration p) db0 db1
  -- ^ migrations
  -> IO ()
defaultMain connectTo migrations = do
  command <- readCommandFromArgs
<<<<<<< HEAD
  maybe (pure ()) performCommand command

  where

    performCommand :: MigrateCommand -> IO ()
    performCommand = \case
      MigrateStatus -> withConnection connectTo $
        suppressNotices >> migrateStatus
      MigrateUp -> withConnection connectTo $
        suppressNotices & pqThen (migrateUp migrations) & pqThen migrateStatus
      MigrateDown -> withConnection connectTo $
        suppressNotices & pqThen (migrateDown migrations) & pqThen migrateStatus

    migrateStatus :: PQ schema schema IO ()
    migrateStatus = unsafePQ $ do
      runNames <- getRunMigrationNames
      let names = extractList name migrations
          unrunNames = names \\ runNames
      liftBase $ displayRunned runNames >> displayUnrunned unrunNames

    suppressNotices :: PQ schema schema IO ()
    suppressNotices = void . manipulate $
      UnsafeManipulation "SET client_min_messages TO WARNING;"

    readCommandFromArgs :: IO (Maybe MigrateCommand)
    readCommandFromArgs = getArgs >>= \case
      ["migrate"] -> pure . Just $ MigrateUp
      ["rollback"] -> pure . Just $ MigrateDown
      ["status"] -> pure . Just $ MigrateStatus
      args -> displayUsage args >> pure Nothing

    displayUsage :: [String] -> IO ()
    displayUsage args = do
      putStrLn $ "Invalid command: \"" <> unwords args <> "\". Use:"
      putStrLn "migrate    to run all available migrations"
      putStrLn "rollback   to rollback all available migrations"
      putStrLn "status     to display migrations run and migrations left to run"

    getRunMigrationNames :: (MonadBase IO m) => PQ db0 db0 m [Text]
    getRunMigrationNames =
      fmap migrationName <$> (unsafePQ (define createMigrations & pqThen (runQuery selectMigrations)) >>= getRows)

    displayListOfNames :: [Text] -> IO ()
    displayListOfNames [] = T.putStrLn "  None"
    displayListOfNames xs =
      let singleName n = T.putStrLn $ "  - " <> n
      in traverse_ singleName xs

    displayUnrunned :: [Text] -> IO ()
    displayUnrunned unrunned =
      T.putStrLn "Migrations left to run:"
      >> displayListOfNames unrunned

    displayRunned :: [Text] -> IO ()
    displayRunned runned =
      T.putStrLn "Migrations already run:"
      >> displayListOfNames runned
=======
  maybe (pure ()) (performCommand connectTo migrations) command

readCommandFromArgs :: IO (Maybe Command)
readCommandFromArgs = do
  args <- getArgs
  case args of
    ["db:migrate"]  -> pure . Just $ AllUp
    ["db:rollback"] -> pure . Just $ AllDown
    ["db:status"]   -> pure . Just $ Display
    _               -> displayUsage >> pure Nothing

displayUsage :: IO ()
displayUsage = do
  putStrLn "Invalid command. Use:"
  putStrLn "db:migrate    to run all available migrations"
  putStrLn "db:rollback   to rollback all available migrations"
  putStrLn "db:status     to display migrations run and migrations left to run"

type RunMigrationName = Text

getRunMigrationNames :: (MonadIO m) => PQ db0 db0 m [RunMigrationName]
getRunMigrationNames =
  fmap migrationName <$> (unsafePQ (define createMigrations & pqThen (runQuery fetchAllMigrations)) >>= getRows)

displayListOfNames :: [Text] -> IO ()
displayListOfNames [] = T.putStrLn "\tNone"
displayListOfNames xs =
  let singleName n = T.putStrLn $ "\t- " <> n
  in traverse_ singleName xs

displayUnrunned :: [RunMigrationName] -> IO ()
displayUnrunned unrunned =
  T.putStrLn "Migrations left to run:"
  >> displayListOfNames unrunned

displayRunned :: [RunMigrationName] -> IO ()
displayRunned runned =
  T.putStrLn "Migrations already run:"
  >> displayListOfNames runned

performCommand
  :: ByteString
  -- ^ Connection string
  -> AlignedList (Migration IO) db0 db1
  -- ^ Known migrations
  -> Command
  -- ^ Operation to perform
  -> IO ()
performCommand connectTo migrations Display =
  withConnection connectTo $ do
    runNames <- getRunMigrationNames
    let names = extractList name migrations
        unrunNames = names \\ runNames
    liftIO $ displayRunned runNames >> displayUnrunned unrunNames
performCommand connectTo migrations AllUp =
  withConnection connectTo (migrateUp migrations)
  >> performCommand connectTo migrations Display
performCommand connectTo migrations AllDown =
  withConnection connectTo (migrateDown migrations)
  >> performCommand connectTo migrations Display
>>>>>>> 21747dbf
<|MERGE_RESOLUTION|>--- conflicted
+++ resolved
@@ -63,9 +63,6 @@
 
 >>> let migrations = makeUsers :>> makeEmails :>> Done
 
-<<<<<<< HEAD
-Finally, we can run the migration and even roll it back.
-=======
 >>> :{
 let
   numMigrations
@@ -76,7 +73,6 @@
     num <- ntuples result
     liftIO $ print num
 :}
->>>>>>> 21747dbf
 
 >>> import Control.Monad.IO.Class
 >>> :{
@@ -158,10 +154,6 @@
 
 import           Control.Category
 import           Control.Monad
-<<<<<<< HEAD
-import           Control.Monad.Base
-=======
->>>>>>> 21747dbf
 import           Data.ByteString             (ByteString)
 import           Data.Foldable               (traverse_)
 import           Data.Function               ((&))
@@ -175,7 +167,7 @@
 import           Prelude hiding ((.), id)
 import           Squeal.PostgreSQL
 import           System.Environment
-import           UnliftIO                    (MonadUnliftIO, MonadIO (..))
+import           UnliftIO                    (MonadIO (..))
 
 -- | A `Migration` is a named "isomorphism" over a given category.
 -- It should contain an inverse pair of `up` and `down`
@@ -204,7 +196,6 @@
   , down = unitally . define $ down migration
   }
 
-<<<<<<< HEAD
 instance
   ( IndexedMonadTransPQ trans
   , Monad monad
@@ -302,120 +293,6 @@
         ntuples result
 
 okResult :: K Result results -> PQ schema schema IO ()
-=======
--- | Run `Migration`s by creating the `MigrationsTable`
--- if it does not exist and then in a transaction, for each each `Migration`
--- query to see if the `Migration` is executed. If not, then
--- execute the `Migration` and insert its row in the `MigrationsTable`.
-migrateUp
-  :: MonadUnliftIO io
-  => AlignedList (Migration io) schemas0 schemas1 -- ^ migrations to run
-  -> PQ
-    ("migrations" ::: MigrationsSchema ': schemas0)
-    ("migrations" ::: MigrationsSchema ': schemas1)
-    io ()
-migrateUp migration =
-  define createMigrations
-  & pqBind okResult
-  & pqThen (transactionallySchema_ (upMigrations migration))
-  where
-
-    upMigrations
-      :: MonadUnliftIO io
-      => AlignedList (Migration io) schemas0 schemas1
-      -> PQ
-        ("migrations" ::: MigrationsSchema ': schemas0)
-        ("migrations" ::: MigrationsSchema ': schemas1)
-        io ()
-    upMigrations = \case
-      Done -> return ()
-      step :>> steps -> upMigration step & pqThen (upMigrations steps)
-
-    upMigration
-      :: MonadIO io
-      => Migration io schemas0 schemas1 -> PQ
-        ("migrations" ::: MigrationsSchema ': schemas0)
-        ("migrations" ::: MigrationsSchema ': schemas1)
-        io ()
-    upMigration step =
-      queryExecuted step
-      & pqBind (\ executed ->
-        if executed == 1 -- up step has already been executed
-          then PQ (\ _ -> return (K ())) -- unsafely switch schemas
-          else
-            pqEmbed (up step) -- safely switch schemas
-            & pqThen (manipulateParams insertMigration (Only (name step)))
-            -- insert execution record
-            & pqBind okResult)
-
-    queryExecuted
-      :: MonadIO io
-      => Migration io schemas0 schemas1 -> PQ
-        ("migrations" ::: MigrationsSchema ': schemas0)
-        ("migrations" ::: MigrationsSchema ': schemas0)
-        io Row
-    queryExecuted step = do
-      result <- runQueryParams selectMigration (Only (name step))
-      okResult result
-      ntuples result
-
--- | Rewind `Migration`s by creating the `MigrationsTable`
--- if it does not exist and then in a transaction, for each each `Migration`
--- query to see if the `Migration` is executed. If it is, then
--- rewind the `Migration` and delete its row in the `MigrationsTable`.
-migrateDown
-  :: MonadUnliftIO io
-  => AlignedList (Migration io) schemas0 schemas1 -- ^ migrations to rewind
-  -> PQ
-    ("migrations" ::: MigrationsSchema ': schemas1)
-    ("migrations" ::: MigrationsSchema ': schemas0)
-    io ()
-migrateDown migrations =
-  define createMigrations
-  & pqBind okResult
-  & pqThen (transactionallySchema_ (downMigrations migrations))
-  where
-
-    downMigrations
-      :: MonadUnliftIO io
-      => AlignedList (Migration io) schemas0 schemas1 -> PQ
-        ("migrations" ::: MigrationsSchema ': schemas1)
-        ("migrations" ::: MigrationsSchema ': schemas0)
-        io ()
-    downMigrations = \case
-      Done -> return ()
-      step :>> steps -> downMigrations steps & pqThen (downMigration step)
-
-    downMigration
-      :: MonadIO io
-      => Migration io schemas0 schemas1 -> PQ
-        ("migrations" ::: MigrationsSchema ': schemas1)
-        ("migrations" ::: MigrationsSchema ': schemas0)
-        io ()
-    downMigration step =
-      queryExecuted step
-      & pqBind (\ executed ->
-        if executed == 0 -- up step has not been executed
-          then PQ (\ _ -> return (K ())) -- unsafely switch schemas
-          else
-            pqEmbed (down step) -- safely switch schemas
-            & pqThen (manipulateParams deleteMigration (Only (name step)))
-            -- delete execution record
-            & pqBind okResult)
-
-    queryExecuted
-      :: MonadIO io
-      => Migration io schemas0 schemas1 -> PQ
-        ("migrations" ::: MigrationsSchema ': schemas1)
-        ("migrations" ::: MigrationsSchema ': schemas1)
-        io Row
-    queryExecuted step = do
-      result <- runQueryParams selectMigration (Only (name step))
-      okResult result
-      ntuples result
-
-okResult :: MonadIO io => K Result results -> PQ schema schema io ()
->>>>>>> 21747dbf
 okResult result = do
   status <- resultStatus result
   when (not (status `elem` [CommandOk, TuplesOk])) $ do
@@ -496,7 +373,6 @@
   -> IO ()
 defaultMain connectTo migrations = do
   command <- readCommandFromArgs
-<<<<<<< HEAD
   maybe (pure ()) performCommand command
 
   where
@@ -515,7 +391,7 @@
       runNames <- getRunMigrationNames
       let names = extractList name migrations
           unrunNames = names \\ runNames
-      liftBase $ displayRunned runNames >> displayUnrunned unrunNames
+      liftIO $ displayRunned runNames >> displayUnrunned unrunNames
 
     suppressNotices :: PQ schema schema IO ()
     suppressNotices = void . manipulate $
@@ -535,7 +411,7 @@
       putStrLn "rollback   to rollback all available migrations"
       putStrLn "status     to display migrations run and migrations left to run"
 
-    getRunMigrationNames :: (MonadBase IO m) => PQ db0 db0 m [Text]
+    getRunMigrationNames :: (MonadIO m) => PQ db0 db0 m [Text]
     getRunMigrationNames =
       fmap migrationName <$> (unsafePQ (define createMigrations & pqThen (runQuery selectMigrations)) >>= getRows)
 
@@ -553,66 +429,4 @@
     displayRunned :: [Text] -> IO ()
     displayRunned runned =
       T.putStrLn "Migrations already run:"
-      >> displayListOfNames runned
-=======
-  maybe (pure ()) (performCommand connectTo migrations) command
-
-readCommandFromArgs :: IO (Maybe Command)
-readCommandFromArgs = do
-  args <- getArgs
-  case args of
-    ["db:migrate"]  -> pure . Just $ AllUp
-    ["db:rollback"] -> pure . Just $ AllDown
-    ["db:status"]   -> pure . Just $ Display
-    _               -> displayUsage >> pure Nothing
-
-displayUsage :: IO ()
-displayUsage = do
-  putStrLn "Invalid command. Use:"
-  putStrLn "db:migrate    to run all available migrations"
-  putStrLn "db:rollback   to rollback all available migrations"
-  putStrLn "db:status     to display migrations run and migrations left to run"
-
-type RunMigrationName = Text
-
-getRunMigrationNames :: (MonadIO m) => PQ db0 db0 m [RunMigrationName]
-getRunMigrationNames =
-  fmap migrationName <$> (unsafePQ (define createMigrations & pqThen (runQuery fetchAllMigrations)) >>= getRows)
-
-displayListOfNames :: [Text] -> IO ()
-displayListOfNames [] = T.putStrLn "\tNone"
-displayListOfNames xs =
-  let singleName n = T.putStrLn $ "\t- " <> n
-  in traverse_ singleName xs
-
-displayUnrunned :: [RunMigrationName] -> IO ()
-displayUnrunned unrunned =
-  T.putStrLn "Migrations left to run:"
-  >> displayListOfNames unrunned
-
-displayRunned :: [RunMigrationName] -> IO ()
-displayRunned runned =
-  T.putStrLn "Migrations already run:"
-  >> displayListOfNames runned
-
-performCommand
-  :: ByteString
-  -- ^ Connection string
-  -> AlignedList (Migration IO) db0 db1
-  -- ^ Known migrations
-  -> Command
-  -- ^ Operation to perform
-  -> IO ()
-performCommand connectTo migrations Display =
-  withConnection connectTo $ do
-    runNames <- getRunMigrationNames
-    let names = extractList name migrations
-        unrunNames = names \\ runNames
-    liftIO $ displayRunned runNames >> displayUnrunned unrunNames
-performCommand connectTo migrations AllUp =
-  withConnection connectTo (migrateUp migrations)
-  >> performCommand connectTo migrations Display
-performCommand connectTo migrations AllDown =
-  withConnection connectTo (migrateDown migrations)
-  >> performCommand connectTo migrations Display
->>>>>>> 21747dbf
+      >> displayListOfNames runned