--- conflicted
+++ resolved
@@ -269,50 +269,30 @@
   => Expression db from grouping params ty -- ^ param
 param = parameter @n (pgtype @schemas)
 
-instance (HasUnique table from columns, Has column columns ty)
-  => IsLabel column (Expression db from 'Ungrouped params ty) where
-    fromLabel = UnsafeExpression $ renderAlias (Alias @column)
-<<<<<<< HEAD
-instance (HasUnique table from columns, Has column columns ty, columnLabel ~ column, x ~ (column ::: ty))
-  => IsLabel columnLabel
-    (Aliased (Expression schema from 'Ungrouped params) x) where
-    fromLabel = fromLabel @column `As` Alias @column
-instance (HasUnique table from columns, Has column columns ty, columnLabel ~ column, singleColumn ~ '[column ::: ty])
-  => IsLabel columnLabel
-    (NP (Aliased (Expression schema from 'Ungrouped params)) singleColumn) where
-=======
-instance (HasUnique table from columns, Has column columns ty)
-  => IsLabel column
-    (Aliased (Expression db from 'Ungrouped params) (column ::: ty)) where
-    fromLabel = fromLabel @column `As` Alias @column
-instance (HasUnique table from columns, Has column columns ty)
-  => IsLabel column
-    (NP (Aliased (Expression db from 'Ungrouped params)) '[column ::: ty]) where
->>>>>>> 33d15500
-    fromLabel = fromLabel @column :* Nil
-
-instance (Has table from columns, Has column columns ty)
-  => IsQualified table column (Expression db from 'Ungrouped params ty) where
-    table ! column = UnsafeExpression $
-      renderAlias table <> "." <> renderAlias column
-<<<<<<< HEAD
-instance (Has table from columns, Has column columns ty, columnLabel ~ column, x ~ (column ::: ty))
-  => IsQualified table columnLabel
-    (Aliased (Expression schema from 'Ungrouped params) x) where
-    table ! column = table ! column `As` column
-instance (Has table from columns, Has column columns ty, columnLabel ~ column, singleColumn ~ '[column ::: ty])
-  => IsQualified table columnLabel
-    (NP (Aliased (Expression schema from 'Ungrouped params)) singleColumn) where
-=======
-instance (Has table from columns, Has column columns ty)
-  => IsQualified table column
-    (Aliased (Expression db from 'Ungrouped params) (column ::: ty)) where
-    table ! column = table ! column `As` column
-instance (Has table from columns, Has column columns ty)
-  => IsQualified table column
-    (NP (Aliased (Expression db from 'Ungrouped params)) '[column ::: ty]) where
->>>>>>> 33d15500
-    table ! column = table ! column :* Nil
+instance (HasUnique tab from row, Has col row ty)
+  => IsLabel col (Expression db from 'Ungrouped params ty) where
+    fromLabel = UnsafeExpression $ renderAlias (Alias @col)
+instance (HasUnique tab from row, Has col row ty, column ~ (col ::: ty))
+  => IsLabel col
+    (Aliased (Expression schema from 'Ungrouped params) column) where
+    fromLabel = fromLabel @col `As` Alias
+instance (HasUnique tab from row, Has col row ty, columns ~ '[col ::: ty])
+  => IsLabel col
+    (NP (Aliased (Expression schema from 'Ungrouped params)) columns) where
+    fromLabel = fromLabel @col :* Nil
+
+instance (Has tab from row, Has col row ty)
+  => IsQualified tab col (Expression db from 'Ungrouped params ty) where
+    tab ! col = UnsafeExpression $
+      renderAlias tab <> "." <> renderAlias col
+instance (Has tab from row, Has col row ty, column ~ (col ::: ty))
+  => IsQualified tab col
+    (Aliased (Expression db from 'Ungrouped params) column) where
+    tab ! col = tab ! col `As` col
+instance (Has tab from row, Has col row ty, columns ~ '[col ::: ty])
+  => IsQualified tab col
+    (NP (Aliased (Expression db from 'Ungrouped params)) columns) where
+    tab ! col = tab ! col :* Nil
 
 instance
   ( HasUnique table from columns
