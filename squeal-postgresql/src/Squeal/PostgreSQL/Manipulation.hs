{-|
Module: Squeal.PostgreSQL.Manipulation
Description: Squeal data manipulation language
Copyright: (c) Eitan Chatav, 2017
Maintainer: eitan@morphism.tech
Stability: experimental

Squeal data manipulation language.
-}

{-# LANGUAGE
    DeriveGeneric
  , FlexibleContexts
  , GADTs
  , GeneralizedNewtypeDeriving
  , LambdaCase
  , OverloadedStrings
  , RankNTypes
  , TypeInType
  , TypeOperators
#-}

module Squeal.PostgreSQL.Manipulation
  ( -- * Manipulation
    Manipulation (UnsafeManipulation, renderManipulation)
  , queryStatement
  , ColumnValue (..)
  , ReturningClause (ReturningStar, Returning)
  , ConflictClause (OnConflictDoRaise, OnConflictDoNothing, OnConflictDoUpdate)
  , UsingClause (..)
    -- * Insert
  , insertRows
  , insertRow
  , insertRows_
  , insertRow_
  , insertQuery
  , insertQuery_
  , renderReturningClause
  , renderConflictClause
    -- * Update
  , update
  , update_
    -- * Delete
  , deleteFrom
  , deleteFrom_
  , also
  ) where

import Control.DeepSeq
import Data.ByteString hiding (foldr)

import qualified Generics.SOP as SOP
import qualified GHC.Generics as GHC

import Squeal.PostgreSQL.Expression
import Squeal.PostgreSQL.Render
import Squeal.PostgreSQL.Query
import Squeal.PostgreSQL.Schema

{- |
A `Manipulation` is a statement which may modify data in the database,
but does not alter its schemas. Examples are inserts, updates and deletes.
A `Query` is also considered a `Manipulation` even though it does not modify data.

simple insert:

>>> type Columns = '["col1" ::: 'NoDef :=> 'Null 'PGint4, "col2" ::: 'Def :=> 'NotNull 'PGint4]
>>> type Schema = '["tab" ::: 'Table ('[] :=> Columns)]
>>> type Schemas = (Public Schema)
>>> :{
let
  manipulation :: Manipulation (DBof Schemas) '[] '[]
  manipulation =
    insertRow_ #tab (Set 2 `as` #col1 :* Default `as` #col2)
in printSQL manipulation
:}
INSERT INTO "tab" ("col1", "col2") VALUES (2, DEFAULT)

parameterized insert:

>>> type Columns = '["col1" ::: 'NoDef :=> 'NotNull 'PGint4, "col2" ::: 'NoDef :=> 'NotNull 'PGint4]
>>> type Schema = '["tab" ::: 'Table ('[] :=> Columns)]
>>> :{
let
  manipulation :: Manipulation (DBof (Public Schema)) '[ 'NotNull 'PGint4, 'NotNull 'PGint4 ] '[]
  manipulation =
    insertRow_ #tab
      (Set (param @1) `as` #col1 :* Set (param @2) `as` #col2)
in printSQL manipulation
:}
INSERT INTO "tab" ("col1", "col2") VALUES (($1 :: int4), ($2 :: int4))

returning insert:

>>> :{
let
  manipulation :: Manipulation (DBof (Public Schema)) '[] '["fromOnly" ::: 'NotNull 'PGint4]
  manipulation =
    insertRow #tab (Set 2 `as` #col1 :* Set 3 `as` #col2)
      OnConflictDoRaise (Returning (#col1 `as` #fromOnly))
in printSQL manipulation
:}
INSERT INTO "tab" ("col1", "col2") VALUES (2, 3) RETURNING "col1" AS "fromOnly"

upsert:

>>> type Columns = '["col1" ::: 'NoDef :=> 'NotNull 'PGint4, "col2" ::: 'NoDef :=> 'NotNull 'PGint4]
>>> type Schema = '["tab" ::: 'Table ('[] :=> Columns)]
>>> :{
let
  manipulation :: Manipulation (DBof (Public Schema)) '[] '[ "sum" ::: 'NotNull 'PGint4]
  manipulation =
    insertRows #tab
      (Set 2 `as` #col1 :* Set 4 `as` #col2)
      [Set 6 `as` #col1 :* Set 8 `as` #col2]
      (OnConflictDoUpdate
        (Set 2 `as` #col1 :* Same `as` #col2)
        [#col1 .== #col2])
      (Returning $ (#col1 + #col2) `as` #sum)
in printSQL manipulation
:}
INSERT INTO "tab" ("col1", "col2") VALUES (2, 4), (6, 8) ON CONFLICT DO UPDATE SET "col1" = 2 WHERE ("col1" = "col2") RETURNING ("col1" + "col2") AS "sum"

query insert:

>>> :{
let
  manipulation :: Manipulation (DBof (Public Schema)) '[] '[]
  manipulation = insertQuery_ #tab (selectStar (from (table #tab)))
in printSQL manipulation
:}
INSERT INTO "tab" SELECT * FROM "tab" AS "tab"

update:

>>> :{
let
  manipulation :: Manipulation (DBof (Public Schema)) '[] '[]
  manipulation =
    update_ #tab (Set 2 `as` #col1 :* Same `as` #col2)
      (#col1 ./= #col2)
in printSQL manipulation
:}
UPDATE "tab" SET "col1" = 2 WHERE ("col1" <> "col2")

delete:

>>> :{
let
  manipulation :: Manipulation (DBof (Public Schema)) '[]
    '[ "col1" ::: 'NotNull 'PGint4
     , "col2" ::: 'NotNull 'PGint4 ]
  manipulation = deleteFrom #tab NoUsing (#col1 .== #col2) ReturningStar
in printSQL manipulation
:}
DELETE FROM "tab" WHERE ("col1" = "col2") RETURNING *

delete and using clause:

>>> :{
let
  manipulation :: Manipulation
    '[ "tab" ::: 'Table ('[] :=>
      '[ "col1" ::: 'NoDef :=> 'NotNull 'PGint4
       , "col2" ::: 'NoDef :=> 'NotNull 'PGint4
       ])
     , "other_tab" ::: 'Table ('[] :=>
      '[ "col1" ::: 'NoDef :=> 'NotNull 'PGint4
       , "col2" ::: 'NoDef :=> 'NotNull 'PGint4
       ])
     , "third_tab" ::: 'Table ('[] :=>
       '[ "col1" ::: 'NoDef :=> 'NotNull 'PGint4
        , "col2" ::: 'NoDef :=> 'NotNull 'PGint4
        ])
     ] '[] '[]
  manipulation =
    deleteFrom #tab (Using (table #other_tab & also (table #third_tab)))
    ( (#tab ! #col2 .== #other_tab ! #col2)
    .&& (#tab ! #col2 .== #third_tab ! #col2) )
    (Returning Nil)
in printSQL manipulation
:}
DELETE FROM "tab" USING "other_tab" AS "other_tab", "third_tab" AS "third_tab" WHERE (("tab"."col2" = "other_tab"."col2") AND ("tab"."col2" = "third_tab"."col2"))

with manipulation:

>>> type ProductsColumns = '["product" ::: 'NoDef :=> 'NotNull 'PGtext, "date" ::: 'Def :=> 'NotNull 'PGdate]
>>> type ProductsSchema = '["products" ::: 'Table ('[] :=> ProductsColumns), "products_deleted" ::: 'Table ('[] :=> ProductsColumns)]
>>> :{
let
  manipulation :: Manipulation (DBof (Public ProductsSchema)) '[ 'NotNull 'PGdate] '[]
  manipulation = with
<<<<<<< HEAD
    (deleteFrom #products (#date .< param @1) ReturningStar `as` #del)
    (insertQuery_ #products_deleted (selectStar (from (common (#del)))))
=======
    (deleteFrom #products NoUsing (#date .< param @1) ReturningStar `as` #deleted_rows)
    (insertQuery_ #products_deleted (selectStar (from (view (#deleted_rows `as` #t)))))
>>>>>>> 5871f5b6
in printSQL manipulation
:}
WITH "del" AS (DELETE FROM "products" WHERE ("date" < ($1 :: date)) RETURNING *) INSERT INTO "products_deleted" SELECT * FROM "del" AS "del"
-}

newtype Manipulation
  (db :: DBType)
  (params :: [NullityType])
  (columns :: RowType)
    = UnsafeManipulation { renderManipulation :: ByteString }
    deriving (GHC.Generic,Show,Eq,Ord,NFData)
instance RenderSQL (Manipulation db params columns) where
  renderSQL = renderManipulation
instance With Manipulation where
  with Done manip = UnsafeManipulation $ renderManipulation manip
  with (cte :>> ctes) manip = UnsafeManipulation $
    "WITH" <+> renderCommonTableExpressions renderManipulation cte ctes
    <+> renderManipulation manip

-- | Convert a `Query` into a `Manipulation`.
queryStatement
  :: Query db params columns
  -> Manipulation db params columns
queryStatement q = UnsafeManipulation $ renderQuery q

{-----------------------------------------
INSERT statements
-----------------------------------------}

-- | Insert multiple rows.
--
-- When a table is created, it contains no data. The first thing to do
-- before a database can be of much use is to insert data. Data is
-- conceptually inserted one row at a time. Of course you can also insert
-- more than one row, but there is no way to insert less than one row.
-- Even if you know only some column values, a complete row must be created.
insertRows
  :: ( SOP.SListI columns
     , SOP.SListI results
     , db ~ (commons :=> schemas)
     , Has sch schemas schema
     , Has tab schema ('Table table)
     , row ~ TableToRow table
     , columns ~ TableToColumns table )
  => QualifiedAlias sch tab -- ^ table to insert into
  -> NP (Aliased (ColumnValue db '[] params)) columns -- ^ row to insert
  -> [NP (Aliased (ColumnValue db '[] params)) columns] -- ^ more rows to insert
  -> ConflictClause db table params
  -- ^ what to do in case of constraint conflict
  -> ReturningClause db params row results -- ^ results to return
  -> Manipulation db params results
insertRows tab rw rws conflict returning = UnsafeManipulation $
  "INSERT" <+> "INTO" <+> renderQualifiedAlias tab
    <+> parenthesized (renderCommaSeparated renderAliasPart rw)
    <+> "VALUES"
    <+> commaSeparated
          ( parenthesized
          . renderCommaSeparated renderColumnValuePart <$> rw:rws )
    <> renderConflictClause conflict
    <> renderReturningClause returning
    where
      renderAliasPart, renderColumnValuePart
        :: Aliased (ColumnValue db '[] params) ty -> ByteString
      renderAliasPart (_ `As` name) = renderAlias name
      renderColumnValuePart (value `As` _) = case value of
        Default -> "DEFAULT"
        Set expression -> renderExpression expression

-- | Insert a single row.
insertRow
  :: ( SOP.SListI columns
     , SOP.SListI results
     , db ~ (commons :=> schemas)
     , Has sch schemas schema
     , Has tab schema ('Table table)
     , row ~ TableToRow table
     , columns ~ TableToColumns table )
  => QualifiedAlias sch tab -- ^ table to insert into
  -> NP (Aliased (ColumnValue db '[] params)) columns -- ^ row to insert
  -> ConflictClause db table params
  -- ^ what to do in case of constraint conflict
  -> ReturningClause db params row results -- ^ results to return
  -> Manipulation db params results
insertRow tab rw = insertRows tab rw []

-- | Insert multiple rows returning `Nil` and raising an error on conflicts.
insertRows_
  :: ( SOP.SListI columns
     , db ~ (commons :=> schemas)
     , Has sch schemas schema
     , Has tab schema ('Table table)
     , columns ~ TableToColumns table )
  => QualifiedAlias sch tab -- ^ table to insert into
  -> NP (Aliased (ColumnValue db '[] params)) columns -- ^ row to insert
  -> [NP (Aliased (ColumnValue db '[] params)) columns] -- ^ more rows to insert
  -> Manipulation db params '[]
insertRows_ tab rw rws =
  insertRows tab rw rws OnConflictDoRaise (Returning Nil)

-- | Insert a single row returning `Nil` and raising an error on conflicts.
insertRow_
  :: ( SOP.SListI columns
     , db ~ (commons :=> schemas)
     , Has sch schemas schema
     , Has tab schema ('Table table)
     , columns ~ TableToColumns table )
  => QualifiedAlias sch tab -- ^ table to insert into
  -> NP (Aliased (ColumnValue db '[] params)) columns -- ^ row to insert
  -> Manipulation db params '[]
insertRow_ tab rw = insertRow tab rw OnConflictDoRaise (Returning Nil)

-- | Insert a `Query`.
insertQuery
  :: ( SOP.SListI columns
     , SOP.SListI results
     , db ~ (commons :=> schemas)
     , Has sch schemas schema
     , Has tab schema ('Table table)
     , row ~ TableToRow table
     , columns ~ TableToColumns table )
  => QualifiedAlias sch tab -- ^ table to insert into
  -> Query db params (TableToRow table)
  -> ConflictClause db table params
  -- ^ what to do in case of constraint conflict
  -> ReturningClause db params row results -- ^ results to return
  -> Manipulation db params results
insertQuery tab query conflict returning = UnsafeManipulation $
  "INSERT" <+> "INTO" <+> renderQualifiedAlias tab
    <+> renderQuery query
    <> renderConflictClause conflict
    <> renderReturningClause returning

-- | Insert a `Query` returning `Nil` and raising an error on conflicts.
insertQuery_
  :: ( SOP.SListI columns
     , db ~ (commons :=> schemas)
     , Has sch schemas schema
     , Has tab schema ('Table table)
     , columns ~ TableToColumns table )
  => QualifiedAlias sch tab -- ^ table to insert into
  -> Query db params (TableToRow table)
  -> Manipulation db params '[]
insertQuery_ tab query =
  insertQuery tab query OnConflictDoRaise (Returning Nil)

-- | `ColumnValue`s are values to insert or update in a row.
-- `Same` updates with the same value.
-- `Default` inserts or updates with the @DEFAULT@ value.
-- `Set` sets a value to be an `Expression`, which can refer to
-- existing value in the row for an update.
data ColumnValue
  (db :: DBType)
  (columns :: RowType)
  (params :: [NullityType])
  (ty :: ColumnType)
  where
    Same :: ColumnValue db (column ': columns) params ty
    Default :: ColumnValue db columns params ('Def :=> ty)
    Set
      :: (forall table. Expression db '[table ::: columns] 'Ungrouped params ty)
      -> ColumnValue db columns params (constraint :=> ty)

-- | A `ReturningClause` computes and return value(s) based
-- on each row actually inserted, updated or deleted. This is primarily
-- useful for obtaining values that were supplied by defaults, such as a
-- serial sequence number. However, any expression using the table's columns
-- is allowed. Only rows that were successfully inserted or updated or
-- deleted will be returned. For example, if a row was locked
-- but not updated because an `OnConflictDoUpdate` condition was not satisfied,
-- the row will not be returned. `ReturningStar` will return all columns
-- in the row. Use @Returning Nil@ in the common case where no return
-- values are desired.
data ReturningClause
  (db :: DBType)
  (params :: [NullityType])
  (row0 :: RowType)
  (row1 :: RowType)
  where
    ReturningStar
      :: ReturningClause db params row row
    Returning
      :: NP (Aliased (Expression db '[table ::: row0] 'Ungrouped params)) row1
      -> ReturningClause db params row0 row1

-- | Render a `ReturningClause`.
renderReturningClause
  :: SOP.SListI results
  => ReturningClause db params columns results
  -> ByteString
renderReturningClause = \case
  ReturningStar -> " RETURNING *"
  Returning Nil -> ""
  Returning results -> " RETURNING"
    <+> renderCommaSeparated (renderAliasedAs renderExpression) results

-- | A `ConflictClause` specifies an action to perform upon a constraint
-- violation. `OnConflictDoRaise` will raise an error.
-- `OnConflictDoNothing` simply avoids inserting a row.
-- `OnConflictDoUpdate` updates the existing row that conflicts with the row
-- proposed for insertion.
data ConflictClause
  (db :: DBType)
  (table :: TableType)
  (params :: [NullityType]) where
    OnConflictDoRaise :: ConflictClause db table params
    OnConflictDoNothing :: ConflictClause db table params
    OnConflictDoUpdate
      :: (row ~ TableToRow table, columns ~ TableToColumns table)
      => NP (Aliased (ColumnValue db row params)) columns
      -> [Condition db '[t ::: row] 'Ungrouped params]
      -> ConflictClause db table params

-- | Render a `ConflictClause`.
renderConflictClause
  :: SOP.SListI (TableToColumns table)
  => ConflictClause db table params
  -> ByteString
renderConflictClause = \case
  OnConflictDoRaise -> ""
  OnConflictDoNothing -> " ON CONFLICT DO NOTHING"
  OnConflictDoUpdate updates whs'
    -> " ON CONFLICT DO UPDATE SET"
      <+> renderCommaSeparatedMaybe renderUpdate updates
      <> case whs' of
        [] -> ""
        wh:whs -> " WHERE" <+> renderExpression (foldr (.&&) wh whs)
      where
        renderUpdate
          :: Aliased (ColumnValue db columns params) column
          -> Maybe ByteString
        renderUpdate = \case
          Same `As` _ -> Nothing
          Default `As` column -> Just $
            renderAlias column <+> "=" <+> "DEFAULT"
          Set expression `As` column -> Just $
            renderAlias column <+> "=" <+> renderExpression expression

{-----------------------------------------
UPDATE statements
-----------------------------------------}

-- | An `update` command changes the values of the specified columns
-- in all rows that satisfy the condition.
update
  :: ( SOP.SListI columns
     , SOP.SListI results
     , db ~ (commons :=> schemas)
     , Has sch schemas schema
     , Has tab schema ('Table table)
     , row ~ TableToRow table
     , columns ~ TableToColumns table )
  => QualifiedAlias sch tab -- ^ table to update
  -> NP (Aliased (ColumnValue db row params)) columns
  -- ^ modified values to replace old values
  -> (forall t. Condition db '[t ::: row] 'Ungrouped params)
  -- ^ condition under which to perform update on a row
  -> ReturningClause db params row results -- ^ results to return
  -> Manipulation db params results
update tab columns wh returning = UnsafeManipulation $
  "UPDATE"
  <+> renderQualifiedAlias tab
  <+> "SET"
  <+> renderCommaSeparatedMaybe renderUpdate columns
  <+> "WHERE" <+> renderExpression wh
  <> renderReturningClause returning
  where
    renderUpdate
      :: Aliased (ColumnValue db columns params) column
      -> Maybe ByteString
    renderUpdate = \case
      Same `As` _ -> Nothing
      Default `As` column -> Just $
        renderAlias column <+> "=" <+> "DEFAULT"
      Set expression `As` column -> Just $
        renderAlias column <+> "=" <+> renderExpression expression

-- | Update a row returning `Nil`.
update_
  :: ( SOP.SListI columns
     , db ~ (commons :=> schemas)
     , Has sch schemas schema
     , Has tab schema ('Table table)
     , row ~ TableToRow table
     , columns ~ TableToColumns table )
  => QualifiedAlias sch tab -- ^ table to update
  -> NP (Aliased (ColumnValue db row params)) columns
  -- ^ modified values to replace old values
  -> (forall t. Condition db '[t ::: row] 'Ungrouped params)
  -- ^ condition under which to perform update on a row
  -> Manipulation db params '[]
update_ tab columns wh = update tab columns wh (Returning Nil)

{-----------------------------------------
DELETE statements
-----------------------------------------}

data UsingClause schema params from where
  NoUsing :: UsingClause schema params '[]
  Using
    :: FromClause schema params from
    -> UsingClause schema params from

-- | Delete rows from a table.
deleteFrom
  :: ( SOP.SListI results
     , db ~ (commons :=> schemas)
     , Has sch schemas schema
     , Has tab schema ('Table table)
     , row ~ TableToRow table
     , columns ~ TableToColumns table )
<<<<<<< HEAD
  => QualifiedAlias sch tab -- ^ table to delete from
  -> Condition db '[tab ::: row] 'Ungrouped params
  -- ^ condition under which to delete a row
  -> ReturningClause db params row results -- ^ results to return
  -> Manipulation db params results
deleteFrom tab wh returning = UnsafeManipulation $
  "DELETE FROM" <+> renderQualifiedAlias tab
  <+> "WHERE" <+> renderExpression wh
  <> renderReturningClause returning
=======
  => Alias tab -- ^ table to delete from
  -> UsingClause schema params from
  -- ^-- tables to add to the scope - more tables can be added through `also`.
  -> Condition schema (tab ::: row ': from) 'Ungrouped params
  -- ^ condition under which to delete a row
  -> ReturningClause schema params row results -- ^ results to return
  -> Manipulation schema params results
deleteFrom tgt uses cond returning =
  let renderUsing NoUsing = mempty
      renderUsing (Using fc) = "USING" <+> renderFromClause fc <> " "
  in UnsafeManipulation $
    "DELETE FROM" <+> renderAlias tgt
    <+> renderUsing uses
    <> "WHERE" <+> renderExpression cond
    <> renderReturningClause returning
>>>>>>> 5871f5b6

-- | Delete rows returning `Nil`.
deleteFrom_
  :: ( db ~ (commons :=> schemas)
     , Has sch schemas schema
     , Has tab schema ('Table table)
     , row ~ TableToRow table
     , columns ~ TableToColumns table )
<<<<<<< HEAD
  => QualifiedAlias sch tab -- ^ table to delete from
  -> (forall t. Condition db '[t ::: row] 'Ungrouped params)
  -- ^ condition under which to delete a row
  -> Manipulation db params '[]
deleteFrom_ tab wh = deleteFrom tab wh (Returning Nil)
=======
  => Alias tab -- ^ table to delete from
  -> UsingClause schema params from
  -- ^-- tables to add to the scope - more tables can be added through `also`.
  -> Condition schema (tab ::: row ': from) 'Ungrouped params
  -- ^ condition under which to delete a row
  -> Manipulation schema params '[]
deleteFrom_ tab uses wh = deleteFrom tab uses wh (Returning Nil)

-- | This has the behaviour of a cartesian product, taking all
-- possible combinations between @left@ and @right@ - exactly like a
-- CROSS JOIN. Used when no "CROSS JOIN" syntax is required but simply
-- a comma separated list of tables. Typical case is the `USING` clause
-- of a DELETE query.
also
  :: FromClause schema params right
  -- ^ right
  -> FromClause schema params left
  -- ^ left
  -> FromClause schema params (Join left right)
also right left = UnsafeFromClause $
  renderFromClause left <> "," <+> renderFromClause right
>>>>>>> 5871f5b6
<|MERGE_RESOLUTION|>--- conflicted
+++ resolved
@@ -158,26 +158,19 @@
 delete and using clause:
 
 >>> :{
-let
-  manipulation :: Manipulation
-    '[ "tab" ::: 'Table ('[] :=>
-      '[ "col1" ::: 'NoDef :=> 'NotNull 'PGint4
-       , "col2" ::: 'NoDef :=> 'NotNull 'PGint4
-       ])
-     , "other_tab" ::: 'Table ('[] :=>
-      '[ "col1" ::: 'NoDef :=> 'NotNull 'PGint4
-       , "col2" ::: 'NoDef :=> 'NotNull 'PGint4
-       ])
-     , "third_tab" ::: 'Table ('[] :=>
-       '[ "col1" ::: 'NoDef :=> 'NotNull 'PGint4
-        , "col2" ::: 'NoDef :=> 'NotNull 'PGint4
-        ])
-     ] '[] '[]
+type Schema3 =
+  '[ "tab" ::: 'Table ('[] :=> Columns)
+  , "other_tab" ::: 'Table ('[] :=> Columns)
+  , "third_tab" ::: 'Table ('[] :=> Columns) ]
+:}
+
+>>> :{
+let
+  manipulation :: Manipulation (DBof (Public Schema3)) '[] '[]
   manipulation =
-    deleteFrom #tab (Using (table #other_tab & also (table #third_tab)))
+    deleteFrom_ #tab (Using (table #other_tab & also (table #third_tab)))
     ( (#tab ! #col2 .== #other_tab ! #col2)
     .&& (#tab ! #col2 .== #third_tab ! #col2) )
-    (Returning Nil)
 in printSQL manipulation
 :}
 DELETE FROM "tab" USING "other_tab" AS "other_tab", "third_tab" AS "third_tab" WHERE (("tab"."col2" = "other_tab"."col2") AND ("tab"."col2" = "third_tab"."col2"))
@@ -190,13 +183,8 @@
 let
   manipulation :: Manipulation (DBof (Public ProductsSchema)) '[ 'NotNull 'PGdate] '[]
   manipulation = with
-<<<<<<< HEAD
-    (deleteFrom #products (#date .< param @1) ReturningStar `as` #del)
+    (deleteFrom #products NoUsing (#date .< param @1) ReturningStar `as` #del)
     (insertQuery_ #products_deleted (selectStar (from (common (#del)))))
-=======
-    (deleteFrom #products NoUsing (#date .< param @1) ReturningStar `as` #deleted_rows)
-    (insertQuery_ #products_deleted (selectStar (from (view (#deleted_rows `as` #t)))))
->>>>>>> 5871f5b6
 in printSQL manipulation
 :}
 WITH "del" AS (DELETE FROM "products" WHERE ("date" < ($1 :: date)) RETURNING *) INSERT INTO "products_deleted" SELECT * FROM "del" AS "del"
@@ -493,11 +481,11 @@
 DELETE statements
 -----------------------------------------}
 
-data UsingClause schema params from where
-  NoUsing :: UsingClause schema params '[]
+data UsingClause db params from where
+  NoUsing :: UsingClause db params '[]
   Using
-    :: FromClause schema params from
-    -> UsingClause schema params from
+    :: FromClause db params from
+    -> UsingClause db params from
 
 -- | Delete rows from a table.
 deleteFrom
@@ -507,33 +495,20 @@
      , Has tab schema ('Table table)
      , row ~ TableToRow table
      , columns ~ TableToColumns table )
-<<<<<<< HEAD
   => QualifiedAlias sch tab -- ^ table to delete from
-  -> Condition db '[tab ::: row] 'Ungrouped params
+  -> UsingClause db params from
+  -> Condition db (tab ::: row ': from) 'Ungrouped params
   -- ^ condition under which to delete a row
   -> ReturningClause db params row results -- ^ results to return
   -> Manipulation db params results
-deleteFrom tab wh returning = UnsafeManipulation $
-  "DELETE FROM" <+> renderQualifiedAlias tab
+deleteFrom tab using wh returning = UnsafeManipulation $
+  "DELETE FROM"
+  <+> renderQualifiedAlias tab
+  <> case using of
+    NoUsing -> ""
+    Using tables -> " USING" <+> renderFromClause tables
   <+> "WHERE" <+> renderExpression wh
   <> renderReturningClause returning
-=======
-  => Alias tab -- ^ table to delete from
-  -> UsingClause schema params from
-  -- ^-- tables to add to the scope - more tables can be added through `also`.
-  -> Condition schema (tab ::: row ': from) 'Ungrouped params
-  -- ^ condition under which to delete a row
-  -> ReturningClause schema params row results -- ^ results to return
-  -> Manipulation schema params results
-deleteFrom tgt uses cond returning =
-  let renderUsing NoUsing = mempty
-      renderUsing (Using fc) = "USING" <+> renderFromClause fc <> " "
-  in UnsafeManipulation $
-    "DELETE FROM" <+> renderAlias tgt
-    <+> renderUsing uses
-    <> "WHERE" <+> renderExpression cond
-    <> renderReturningClause returning
->>>>>>> 5871f5b6
 
 -- | Delete rows returning `Nil`.
 deleteFrom_
@@ -542,19 +517,11 @@
      , Has tab schema ('Table table)
      , row ~ TableToRow table
      , columns ~ TableToColumns table )
-<<<<<<< HEAD
   => QualifiedAlias sch tab -- ^ table to delete from
-  -> (forall t. Condition db '[t ::: row] 'Ungrouped params)
+  -> UsingClause db params from
+  -> Condition db (tab ::: row ': from) 'Ungrouped params
   -- ^ condition under which to delete a row
   -> Manipulation db params '[]
-deleteFrom_ tab wh = deleteFrom tab wh (Returning Nil)
-=======
-  => Alias tab -- ^ table to delete from
-  -> UsingClause schema params from
-  -- ^-- tables to add to the scope - more tables can be added through `also`.
-  -> Condition schema (tab ::: row ': from) 'Ungrouped params
-  -- ^ condition under which to delete a row
-  -> Manipulation schema params '[]
 deleteFrom_ tab uses wh = deleteFrom tab uses wh (Returning Nil)
 
 -- | This has the behaviour of a cartesian product, taking all
@@ -569,5 +536,4 @@
   -- ^ left
   -> FromClause schema params (Join left right)
 also right left = UnsafeFromClause $
-  renderFromClause left <> "," <+> renderFromClause right
->>>>>>> 5871f5b6
+  renderFromClause left <> "," <+> renderFromClause right