{-|
Module: Squeal.PostgreSQL
Description: Squeel export module
Copyright: (c) Eitan Chatav, 2017
Maintainer: eitan@morphism.tech
Stability: experimental

Squeal is a deep embedding of [PostgreSQL](https://www.postgresql.org) in Haskell.
Let's see an example!

First, we need some language extensions because Squeal uses modern GHC
features.

>>> :set -XDataKinds -XDeriveGeneric -XOverloadedLabels
>>> :set -XOverloadedStrings -XTypeApplications -XTypeOperators -XGADTs
 
We'll need some imports.

>>> import Control.Monad (void)
>>> import Control.Monad.Base (liftBase)
>>> import Data.Int (Int32)
>>> import Data.Text (Text)
>>> import Squeal.PostgreSQL
>>> import Squeal.PostgreSQL.Render

We'll use generics to easily convert between Haskell and PostgreSQL values.

>>> import qualified Generics.SOP as SOP
>>> import qualified GHC.Generics as GHC

The first step is to define the schema of our database. This is where
we use @DataKinds@ and @TypeOperators@.

>>> :{
type UsersColumns =
  '[ "id"   :::   'Def :=> 'NotNull 'PGint4
   , "name" ::: 'NoDef :=> 'NotNull 'PGtext ]
type UsersConstraints = '[ "pk_users" ::: 'PrimaryKey '["id"] ]
type EmailsColumns =
  '[ "id" ::: 'Def :=> 'NotNull 'PGint4
   , "user_id" ::: 'NoDef :=> 'NotNull 'PGint4
   , "email" ::: 'NoDef :=> 'Null 'PGtext ]
type EmailsConstraints =
  '[ "pk_emails"  ::: 'PrimaryKey '["id"]
   , "fk_user_id" ::: 'ForeignKey '["user_id"] "users" '["id"] ]
type Schema =
  '[ "users" ::: 'Table (UsersConstraints :=> UsersColumns)
   , "emails" ::: 'Table (EmailsConstraints :=> EmailsColumns) ]
type Schemas = Public Schema
type DB = DBof Schemas
:}

Notice the use of type operators.

`:::` is used to pair an alias `GHC.TypeLits.Symbol` with a `SchemasType`, a `SchemumType`,
a `TableConstraint` or a `ColumnType`. It is intended to connote Haskell's @::@
operator.

`:=>` is used to pair `TableConstraints` with a `ColumnsType`,
yielding a `TableType`, or to pair a `ColumnConstraint` with a `NullityType`,
yielding a `ColumnType`. It is intended to connote Haskell's @=>@ operator

Next, we'll write `Definition`s to set up and tear down the schema. In
Squeal, a `Definition` like `createTable`, `alterTable` or `dropTable` 
has two type parameters, corresponding to the schema
before being run and the schema after. We can compose definitions using `>>>`.
Here and in the rest of our commands we make use of overloaded
labels to refer to named tables and columns in our schema.

>>> :{
let
  setup :: Definition (Public '[]) Schemas
  setup = 
    createTable #users
      ( serial `as` #id :*
        (text & notNullable) `as` #name )
      ( primaryKey #id `as` #pk_users ) >>>
    createTable #emails
      ( serial `as` #id :*
        (int & notNullable) `as` #user_id :*
        (text & nullable) `as` #email )
      ( primaryKey #id `as` #pk_emails :*
        foreignKey #user_id #users #id
          OnDeleteCascade OnUpdateCascade `as` #fk_user_id )
:}

We can easily see the generated SQL is unsurprising looking.

>>> printSQL setup
CREATE TABLE "users" ("id" serial, "name" text NOT NULL, CONSTRAINT "pk_users" PRIMARY KEY ("id"));
CREATE TABLE "emails" ("id" serial, "user_id" int NOT NULL, "email" text NULL, CONSTRAINT "pk_emails" PRIMARY KEY ("id"), CONSTRAINT "fk_user_id" FOREIGN KEY ("user_id") REFERENCES "users" ("id") ON DELETE CASCADE ON UPDATE CASCADE);

Notice that @setup@ starts with an empty public schema @(Public '[])@ and produces @Schemas@.
In our `createTable` commands we included `TableConstraint`s to define
primary and foreign keys, making them somewhat complex. Our @teardown@
`Definition` is simpler.

>>> :{
let
  teardown :: Definition Schemas (Public '[])
  teardown = dropTable #emails >>> dropTable #users
:}

>>> printSQL teardown
DROP TABLE "emails";
DROP TABLE "users";

Next, we'll write `Manipulation`s to insert data into our two tables.
A `Manipulation` like `insertRow`, `update` or `deleteFrom`
has three type parameters, the schema it refers to, a list of parameters
it can take as input, and a list of columns it produces as output. When
we insert into the users table, we will need a parameter for the @name@
field but not for the @id@ field. Since it's serial, we can use a default
value. However, since the emails table refers to the users table, we will
need to retrieve the user id that the insert generates and insert it into
the emails table. Take a careful look at the type and definition of both
of our inserts.

>>> :{
let
<<<<<<< HEAD
  insertUser :: Manipulation Schema '[ 'NotNull 'PGtext, 'Null 'PGtext ] '[]
  insertUser = with (u `as` #u) e
    where
      u = insertInto #users
        (Values_ (defaultAs #id :* param @1 `as` #name))
        OnConflictDoRaise (Returning (#id :* param @2 `as` #email))
      e = insertInto_ #emails
        (Select (defaultAs #id :* #u ! #id `as` #user_id :* #u ! #email) (from (view #u)))
=======
  insertUser :: Manipulation DB '[ 'NotNull 'PGtext ] '[ "fromOnly" ::: 'NotNull 'PGint4 ]
  insertUser = insertRow #users
    (Default `as` #id :* Set (param @1) `as` #name)
    OnConflictDoNothing (Returning (#id `as` #fromOnly))
:}

>>> :{
let
  insertEmail :: Manipulation DB '[ 'NotNull 'PGint4, 'Null 'PGtext] '[]
  insertEmail = insertRow #emails
    ( Default `as` #id :*
      Set (param @1) `as` #user_id :*
      Set (param @2) `as` #email )
    OnConflictDoNothing (Returning Nil)
>>>>>>> 33d15500
:}

>>> printSQL insertUser
WITH "u" AS (INSERT INTO "users" ("id", "name") VALUES (DEFAULT, ($1 :: text)) RETURNING "id" AS "id", ($2 :: text) AS "email") INSERT INTO "emails" ("user_id", "email") SELECT "u"."id", "u"."email" FROM "u" AS "u"

Next we write a `Query` to retrieve users from the database. We're not
interested in the ids here, just the usernames and email addresses. We
need to use an inner join to get the right result. A `Query` is like a
`Manipulation` with the same kind of type parameters.

>>> :{
let
  getUsers :: Query DB '[]
    '[ "userName"  ::: 'NotNull 'PGtext
     , "userEmail" :::    'Null 'PGtext ]
  getUsers = select
    (#u ! #name `as` #userName :* #e ! #email `as` #userEmail)
    ( from (table (#users `as` #u)
      & innerJoin (table (#emails `as` #e))
        (#u ! #id .== #e ! #user_id)) )
:}

>>> printSQL getUsers
SELECT "u"."name" AS "userName", "e"."email" AS "userEmail" FROM "users" AS "u" INNER JOIN "emails" AS "e" ON ("u"."id" = "e"."user_id")

Now that we've defined the SQL side of things, we'll need a Haskell type
for users. We give the type `Generics.SOP.Generic` and
`Generics.SOP.HasDatatypeInfo` instances so that we can decode the rows
we receive when we run @getUsers@. Notice that the record fields of the
@User@ type match the column names of @getUsers@.
 
>>> data User = User { userName :: Text, userEmail :: Maybe Text } deriving (Show, GHC.Generic)
>>> instance SOP.Generic User
>>> instance SOP.HasDatatypeInfo User

Let's also create some users to add to the database.

>>> :{
let
  users :: [User]
  users = 
    [ User "Alice" (Just "alice@gmail.com")
    , User "Bob" Nothing
    , User "Carole" (Just "carole@hotmail.com")
    ]
:}

Now we can put together all the pieces into a program. The program
connects to the database, sets up the schema, inserts the user data
(using prepared statements as an optimization), queries the user
data and prints it out and finally closes the connection. We can thread
the changing schema information through by using the indexed `PQ` monad
transformer and when the schema doesn't change we can use `Monad` and
`MonadPQ` functionality.

>>> :{
let
  session :: PQ Schemas Schemas IO ()
  session = do
    _ <- traversePrepared_ insertUser users
    usersResult <- runQuery getUsers
    usersRows <- getRows usersResult
    liftBase $ print (usersRows :: [User])
in
  void . withConnection "host=localhost port=5432 dbname=exampledb" $
    define setup
    & pqThen session
    & pqThen (define teardown)
:}
[User {userName = "Alice", userEmail = Just "alice@gmail.com"},User {userName = "Bob", userEmail = Nothing},User {userName = "Carole", userEmail = Just "carole@hotmail.com"}]
-}
module Squeal.PostgreSQL
  ( module Squeal.PostgreSQL.Binary
  , module Squeal.PostgreSQL.Definition
  , module Squeal.PostgreSQL.Expression
  , module Squeal.PostgreSQL.Manipulation
  , module Squeal.PostgreSQL.PQ
  , module Squeal.PostgreSQL.Query
  , module Squeal.PostgreSQL.Schema
  , module Squeal.PostgreSQL.Transaction
  ) where

import Squeal.PostgreSQL.Binary
import Squeal.PostgreSQL.Definition
import Squeal.PostgreSQL.Expression
import Squeal.PostgreSQL.Manipulation
import Squeal.PostgreSQL.PQ
import Squeal.PostgreSQL.Query
import Squeal.PostgreSQL.Schema
import Squeal.PostgreSQL.Transaction<|MERGE_RESOLUTION|>--- conflicted
+++ resolved
@@ -118,31 +118,14 @@
 
 >>> :{
 let
-<<<<<<< HEAD
-  insertUser :: Manipulation Schema '[ 'NotNull 'PGtext, 'Null 'PGtext ] '[]
+  insertUser :: Manipulation DB '[ 'NotNull 'PGtext, 'Null 'PGtext ] '[]
   insertUser = with (u `as` #u) e
     where
       u = insertInto #users
         (Values_ (defaultAs #id :* param @1 `as` #name))
         OnConflictDoRaise (Returning (#id :* param @2 `as` #email))
       e = insertInto_ #emails
-        (Select (defaultAs #id :* #u ! #id `as` #user_id :* #u ! #email) (from (view #u)))
-=======
-  insertUser :: Manipulation DB '[ 'NotNull 'PGtext ] '[ "fromOnly" ::: 'NotNull 'PGint4 ]
-  insertUser = insertRow #users
-    (Default `as` #id :* Set (param @1) `as` #name)
-    OnConflictDoNothing (Returning (#id `as` #fromOnly))
-:}
-
->>> :{
-let
-  insertEmail :: Manipulation DB '[ 'NotNull 'PGint4, 'Null 'PGtext] '[]
-  insertEmail = insertRow #emails
-    ( Default `as` #id :*
-      Set (param @1) `as` #user_id :*
-      Set (param @2) `as` #email )
-    OnConflictDoNothing (Returning Nil)
->>>>>>> 33d15500
+        (Select (defaultAs #id :* #u ! #id `as` #user_id :* #u ! #email) (from (common #u)))
 :}
 
 >>> printSQL insertUser
